# -*- coding: utf-8 -*-
# amt/views/mainwindow.py

# Copyright (c) 2024 Egor Im
# This file is part of Article Management Tool.
# Article Management Tool is free software: you can redistribute it and/or 
# modify it under the terms of the GNU General Public License as published 
# by the Free Software Foundation, either version 3 of the License, or
# (at your option) any later version.
#
# Article Management Tool is distributed in the hope that it will be useful,
# but WITHOUT ANY WARRANTY; without even the implied warranty of
# MERCHANTABILITY or FITNESS FOR A PARTICULAR PURPOSE. See the
# GNU General Public License for more details.
#
# You should have received a copy of the GNU General Public License
# along with this program. If not, see <https://www.gnu.org/licenses/>.

"""main window for the app"""

import sys, subprocess
from PySide6.QtCore import QSettings
from PySide6.QtWidgets import (
    QMainWindow,
    QMessageBox,
    QDialog,
    QFileDialog
)
from PySide6.QtGui import QIcon
from amt.db.tablemodel import AMTModel, AMTFilter
from amt.db.database import AMTDatabaseError
from amt.db.datamodel import (
    ArticleData, 
    AuthorData, 
    BookData, 
    LecturesData
)
from amt.views.customWidgets.amtfiledialog import AMTDBFileDialog

from  .build.resources_qrc import *
from .build.mainwindow_ui import (
    Ui_MainWindow
)

from .aboutdialog import AboutDialog
from .adddialog import AddDialog
from .settingsdialog import AMTSettingsDialog

from amt.logger import getLogger
from amt.views.customWidgets.amtmessagebox import (
    AMTErrorMessageBox,
    AMTWarnMessageBox,
    AMTCriticalMessageBox,
    AMTInfoMessageBox,
    AMTQuestionMessageBox
)
<<<<<<< HEAD
from amt.file_utils.filehandler import ExternalEntryHandler, ApplicationNotSetError
=======
from amt.file_utils.filehandler import ExternalEntryHandler
>>>>>>> 02dab91d

logger = getLogger(__name__)

class MainWindow(QMainWindow):
    """
    MainWindow class represents the main window of the application.
    This class is responsible for initializing and managing the main window, including setting up the user interface,
    handling settings, controlling the model-view architecture, and providing main functionalities such as searching, and managing library entries.
    Attributes:
        currentFile (str): The current database file name.
        ui (Ui_MainWindow): The user interface object for the main window. Generated from the .ui file. Contains all the widgets and actions.
        model (AMTModel): The model for the table view.
    Methods:
        __init__(self, parent=None):
        readSettings(self):
        writeSettings(self):
        setupUI(self):
        setTemporary(self, status: bool):
        setEdited(self, status: bool):
        setupModelView(self):
        setupSearchBar(self):
        closeEvent(self, event):
        toggleSearchBar(self):
        search(self, index, pattern, useRegex):
        updateTable(self):
        openSelectedRowsExternally(self) -> bool:
        deleteSelectedRows(self) -> bool:
        editSelectedRow(self) -> bool:
        openAddDialog(self):
        openAboutDialog(self):
        setCurrentFile(self, file: str):
        newLibrary(self):
        openLibrary(self):
        saveLibrary(self):
        saveAsLibrary(self):
    """
    stateFile = "AMT/AMTState"
    def __init__(self, parent=None):
        """
        Initializes the main window.

        Args:
            parent (QWidget, optional): The parent widget. Defaults to None.
        """
        super().__init__(parent)
        # attributes:
        # current file name
        self.currentFile: str = ""
        # ui
        self.ui: Ui_MainWindow = None
        # model for the table view
        self.model: AMTModel = None
        # file handler
<<<<<<< HEAD
        self.fileHandler: ExternalEntryHandler = ExternalEntryHandler()
        # settings atrbiutes
        self.openEntriesOnStartup: bool = False
        self.closeEntriesOnExit: bool = False
=======
        self.fileHandler = ExternalEntryHandler()
        # file dialogs
        self.dbFileDialog = AMTDBFileDialog(self)        
>>>>>>> 02dab91d
        # load settings
        self.readSettings()
        # reproduce the state of the app before last closing
        self.readState()
        # setup ui
        self.setupUI()        
        # at the start no changes are made
        self.setEdited(False)
        # create model
        self.setupModelView()        
        self.setupSearchBar()
        # if no filename is loaded, set temporary status
        if self.currentFile:
            self.setTemporary(False)
        else:
            self.setTemporary(True)
        logger.info("Main window is initialized.")

    
    # read and write settings
    def readSettings(self):
        """
        Reads and restores the application settings from the QSettings storage.

        This method retrieves and applies the saved settings for the main window's
        geometry and state, as well as the last used database file. If no settings
        are found, default values are used.
        """
        settings = QSettings(AMTSettingsDialog.settingsFileName)       
        settings.beginGroup("FileHandler")
        defAppFile = settings.value("defaultAppFile", "")
        self.fileHandler.defaultApp = defAppFile
        pdfApp = settings.value("pdfApp", "")
        self.fileHandler.setApp("pdf", pdfApp)
        djvuApp = settings.value("djvuApp", "")
        self.fileHandler.setApp("djvu", djvuApp)
        self.openEntriesOnStartup = settings.value("openEntriesOnStartup", False, type = bool)
        self.closeEntriesOnExit = settings.value("closeEntriesOnExit", False,type = bool)
        
    def readState(self):
        settings = QSettings(self.stateFile)
        # read window settings
        settings.beginGroup("MainWindow")
        self.restoreGeometry(settings.value("geometry"))
        self.restoreState(settings.value("state"))
        self.resize(settings.value("windowSize", self.size()))
        settings.endGroup()
        # read database settings
        settings.beginGroup("Database")
        # retrieve last used filename; if empty, set empty filename => temporary status
        self.currentFile = settings.value("lastUsedFile", "")
        settings.endGroup()
        settings.beginGroup("FileHandler")
        # open files opened last time
        if self.openEntriesOnStartup:
            openFiles = settings.value("openFiles", [], type = list)
            #openFiles = openFiles if openFiles != "EMPTY_LIST" else []
            #if not isinstance(openFiles, list):
            #    openFiles = [openFiles]
            for file in openFiles:
                self.fileHandler.openFile(file)
        settings.endGroup()
        
    def writeState(self):
        settings = QSettings(self.stateFile)
        settings.beginGroup("MainWindow")
        # TODO: size does not save
        settings.setValue("geometry", self.saveGeometry())
        settings.setValue("state", self.saveState())
        settings.setValue("windowSize", self.size())
        settings.endGroup()
        
        settings.beginGroup("Database")
        settings.setValue("lastUsedFile", self.currentFile)
        settings.endGroup()
        
        settings.beginGroup("FileHandler")
        # "EMPTY_LIST" is used to store empty lists in QSettings
#        settings.setValue("openFiles", list(self.fileHandler.getOpenedFiles()) or "EMPTY_LIST")
        settings.setValue("openFiles", list(self.fileHandler.getOpenedFiles()))
        settings.endGroup()
 
    # setup methods        
    def setupUI(self):
        """
        Sets up the user interface for the main window.

        This method initializes the UI components, sets icons for various actions,
        connects signals to their respective slots, and hides unused widgets.
        """
        # setup ui
        self.ui = Ui_MainWindow()
        self.ui.setupUi(self)
        # set icons
        self.ui.actionAdd.setIcon(QIcon(":/icons/add"))
        self.ui.actionDel.setIcon(QIcon(":/icons/remove"))
        self.ui.actionEdit.setIcon(QIcon(":/icons/edit"))
        self.ui.actionUpdate.setIcon(QIcon(":/icons/update"))
        self.ui.actionSaveLibrary.setIcon(QIcon(":/icons/save"))
        self.ui.actionSaveAs.setIcon(QIcon(":/icons/saveas"))
        self.ui.actionNewLibrary.setIcon(QIcon(":/icons/new"))
        self.ui.actionOpenLibrary.setIcon(QIcon(":/icons/open"))
        self.ui.actionSearch.setIcon(QIcon(":/icons/search"))
        self.ui.actionQuit.setIcon(QIcon(":/icons/quit"))
        self.ui.actionAbout.setIcon(QIcon(":/icons/about"))
        self.ui.actionDebug.setIcon(QIcon(":/icons/bug"))
        self.ui.actionUpdate.setIcon(QIcon(":/icons/update"))
        self.ui.actionSettings.setIcon(QIcon(":/icons/settings"))
        # connect signals
        # actions in toolbar
        # add entry
        self.ui.actionAdd.triggered.connect(self.openAddDialog)
        # debug button
        self.ui.actionDebug.triggered.connect(self.debug)
        # delete entries
        self.ui.actionDel.triggered.connect(self.deleteSelectedRows)
        # retrieve data from database
        self.ui.actionUpdate.triggered.connect(self.updateTable)
        # edit entry
        self.ui.actionEdit.triggered.connect(self.editSelectedRow)
        # show search bar
        self.ui.actionSearch.triggered.connect(self.toggleSearchBar)
        # actions in menu
        # quit application
        self.ui.actionQuit.triggered.connect(self.close)
        # open about window
        self.ui.actionAbout.triggered.connect(self.openAboutDialog)
        # create new db
        self.ui.actionNewLibrary.triggered.connect(self.newLibrary)
        # open existing db
        self.ui.actionOpenLibrary.triggered.connect(self.openLibrary)
        # save current database
        self.ui.actionSaveLibrary.triggered.connect(self.saveLibrary)
        # save current database as another file
        self.ui.actionSaveAs.triggered.connect(self.saveAsLibrary)
        # settings 
        self.ui.actionSettings.triggered.connect(self.openSettingsDialog)
        # actions in table
        # open entry on double click
        self.ui.tableView.doubleClicked.connect(self.openSelectedRowsExternally) 
        # open entry on context menu
        self.ui.tableView.contextMenu.openAction.triggered.connect(self.openSelectedRowsExternally)
        # edit entry on context menu
        self.ui.tableView.contextMenu.editAction.triggered.connect(self.editSelectedRow)
        # delete entry on context menu
        self.ui.tableView.contextMenu.deleteAction.triggered.connect(self.deleteSelectedRows)    
        # hide unused widgets
        
        self.ui.menuRecent.setVisible(False)
        #self.ui.actionDebug.setVisible(False)
               
    def setTemporary(self, status: bool):
        """
        Updates the window title to indicate a temporary status and enables/disables the save library action.

        Args:
            status (bool): If True, appends " (temporary)" to the window title and disables the save library action.
                   If False, removes " (temporary)" from the window title and enables the save library action.
        """
        currentTitle = self.windowTitle()
        if status:
            self.setWindowTitle(currentTitle + " (temporary)")
            self.ui.actionSaveLibrary.setEnabled(False)
        else:
            self.setWindowTitle(currentTitle.replace(" (temporary)", ""))
            self.ui.actionSaveLibrary.setEnabled(True)
            
    def setEdited(self, status: bool):
        """
        Updates the window title to indicate whether there are unsaved changes.

        Args:
            status (bool): If True, appends " (unsaved changes)" to the current window title.
                           If False, removes " (unsaved changes)" from the current window title.
        """
        currentTitle = self.windowTitle()
        if status:
            self.setWindowTitle(currentTitle + " (unsaved changes)")
        else:
            self.setWindowTitle(currentTitle.replace(" (unsaved changes)", ""))
            
    def setupModelView(self):
        """
        Sets up the model-view architecture for the main window.
        """
        # create model based on current filename
        # if db raises error, show critical message box and close the app
        try:
            self.model = AMTModel(self.currentFile)
            logger.info(f"Model is connected.")
        except AMTDatabaseError:
            logger.critical(f"Database Error: {self.model.db.lastError().text()}")
            msgBox = AMTCriticalMessageBox(self)
            msgBox.setText("Critical Error! AMT will be closed.")
            msgBox.setInformativeText(f"Database Error: {self.model.db.lastError().text()}")
            msgBox.exec()
            sys.exit(1)
        # bind model to table view
        self.ui.tableView.setModel(self.model)
        # retrieve data from database
        self.model.update()
        # resize columns to fit content
        self.ui.tableView.resizeColumnsToContents()
        # connect signals
        # model handles file management and keeps track changes in cache
        # if db file is temporary, set temporary status
        self.model.temporaryStatusChanged.connect(self.setTemporary)
        # if cache diverged, set edited status
        self.model.dataCache.cacheDiverged.connect(self.setEdited)
        # if db is connected, set current file
        self.model.databaseConnected.connect(self.setCurrentFile)
        
    def setupSearchBar(self):
        """
        Sets up search bar based on the model's column names.
        """
        self.ui.searchInput.addColumns(self.model._columnNames)
        # connect search signal
        self.ui.searchInput.searchInputChanged.connect(self.search)
        
    # event methods
    def closeEvent(self, event):
        """
        Handles the close event for the main window.

        Parameters:
        event (QCloseEvent): The close event triggered when the window is requested to close.
        """
        # if the model has unsaved changes, ask user if they want to save them
        logger.info("Close event triggered.")
        if self.model.dataCache.diverged:
            msgBox = AMTQuestionMessageBox(self)
            msgBox.setText("Do you want to save changes before closing?")
            msgBox.setInformativeText("All unsaved changes will be lost.")
            msgBox.setStandardButtons(
                QMessageBox.Save | QMessageBox.Discard | QMessageBox.Cancel,
            )
            ret = msgBox.exec()
            if ret == QMessageBox.Save:
                if self.model.temporary:
                    # for temporary db, save as a new file
                    self.saveAsLibrary()
                else:
                    # for existing db, save changes inplace
                    self.saveLibrary()
            elif ret == QMessageBox.Cancel:
                event.ignore()
                return
        # check if there are open files
        # and update the dictionary of open files
        self.fileHandler.syncFiles()
        # save settings
        self.writeState()
        # close all open files
        if self.closeEntriesOnExit:
            self.fileHandler.closeAllFiles()
        logger.info("Exiting app.")
        event.accept()
        
    # search methods      
    def toggleSearchBar(self):
        """
        Toggles the visibility of the search bar and resets its input field.
        """
        logger.info("Search bar toggled.")
        self.ui.searchInput.reset()
        self.ui.searchInput.toggleVisible()  
        
    def search(self, index, pattern, useRegex):
        """
        Searches for a pattern in the specified column(s) of the model.

        Args:
            index (int): The index of the filterComboBox option.
            pattern (str): The search pattern to look for.
            useRegex (bool): If True, the pattern is treated as a regular expression.
        """
        # search fieldsComboBox has an additional first item compared to the model's column names
        # that corresponds to searching in all visible columns
        fieldsIndex = index - 1
        if fieldsIndex == -1 : 
            fields = self.model._columnToField.values()
        else:
            fields = self.model._columnToField[fieldsIndex]
        # create filter object corresponding to the search parameters
        filter = AMTFilter(fields, pattern, not useRegex)
        # apply filter to the model
        self.model.filter(filter)       
    
    # manage entries
    def updateTable(self):
        """
        Updates the model with the data from the database.
        All unsaved changes will be lost.
        """
        if self.model.dataCache.diverged:
            # warn that changes will be lost
            msgBox = AMTQuestionMessageBox(self)
            msgBox.setText("Do you want to update the table?")
            msgBox.setInformativeText("All unsaved changes will be lost.")
            msgBox.setStandardButtons(QMessageBox.Ok | QMessageBox.Cancel)
            ret = msgBox.exec()
            if ret == QMessageBox.Cancel:
                return
        # retrieve data from database
        self.model.update()
        
    def openSelectedRowsExternally(self) -> bool:
        """
        Opens the selected rows.
        
        Returns:
            bool: True if all selected entries are opened successfully, False otherwise.
        """
        state = True
        rows = [r.row() for r in self.ui.tableView.selectionModel().selectedRows()]
        if len(rows)<1:
            return False
        # if multiple rows selected, ask user if they want to open all of them
        if len(rows)>1:
            msgBox = AMTInfoMessageBox(self)
            msgBox.setText("Multiple entries are selected.")
            msgBox.setInformativeText("Do you want to open all of them?")
            msgBox.setStandardButtons(QMessageBox.Ok | QMessageBox.Cancel)
            ret = msgBox.exec()       
            if ret == QMessageBox.Cancel:
                return False
        # open each entry in the cycle
        for row in rows:
            entry = self.model.getDataAt(row)
<<<<<<< HEAD
            msgBox = None
            try:
                self.fileHandler.openEntry(entry)
            except FileNotFoundError as e:
=======
            if not self.fileHandler.openEntry(entry):
>>>>>>> 02dab91d
                msgBox = AMTErrorMessageBox(self)
                msgBox.setText("Can not open the entry.")
                msgBox.setInformativeText(str(e))
                state = False
            except ApplicationNotSetError as e:
                msgBox = AMTErrorMessageBox(self)
                msgBox.setText(f"No application set to open {e.fileType} files.")
            except Exception as e:
                msgBox = AMTErrorMessageBox(self)
                msgBox.setText("Error occurred while opening the entry.")
                msgBox.setInformativeText(f"Error: {e}")
                msgBox.exec()
                state = False
            if msgBox:
                msgBox.exec()
        return state
                
    def deleteSelectedRows(self) -> bool:
        """
        Deletes the selected rows from the model

        Returns:
            bool: True if the selected rows were successfully deleted, False otherwise.
        """
        rows = [r.row() for r in self.ui.tableView.selectionModel().selectedRows()]
        if len(rows)<1:
            return False
        # ask user if they want to remove selected entries
        msgBox = AMTQuestionMessageBox(self)
        msgBox.setText(f"Do you want to remove selected entries ({len(rows)})?")
        msgBox.setStandardButtons(QMessageBox.Ok | QMessageBox.Cancel)
        ret = msgBox.exec()
        if ret == QMessageBox.Ok:
            self.model.removeEntriesAt(rows)
            return True
        else:
            return False        
        
    def editSelectedRow(self) -> bool:
        """
        Edit the selected row in the table view.

        Returns:
            bool: True if the row was successfully edited, False otherwise.
        """
        rows = [r.row() for r in self.ui.tableView.selectionModel().selectedRows()]
        # do not allow to edit multiple rows at once
        if len(rows) != 1:
            msgBox = AMTInfoMessageBox(self)
            msgBox.setText("Please select only one row to edit.")
            msgBox.exec()
            return False
        # use the same dialog for adding and editing
        # perhaps, to be reconsidered in the future
        entry = self.model.getDataAt(rows[0])
        dialog = AddDialog(entryToEdit=entry, parent=self)
        #dialog.setData(self.model.dataCache.data[rows[0]])
        if dialog.exec() == QDialog.Accepted:
            self.model.editEntryAt(rows[0], dialog.data)
            return True
        else:
            return False
    
    def openAddDialog(self):
        """
        Opens the AddDialog for adding a new article entry.
        If the dialog is accepted, the article is added to the database.
        """
        dialog = AddDialog(self)
        # if accepted add article to database
        if dialog.exec() == QDialog.Accepted:
            self.model.addEntry(dialog.data)
            
    def openSettingsDialog(self):
        """ 
        Opens settings dialog.
        """
        dialog = AMTSettingsDialog(self)
        if dialog.exec() == QDialog.Accepted:
            self.readSettings()
         
    # open additional dialog windows
    def openAboutDialog(self):
        """
        Opens about dialog. Attributions and license information are displayed.
        """
        AboutDialog(self).exec()
                
    # file operations
    def setCurrentFile(self, file: str):
        """
        Sets the current file for the model. For temporary databases, the current file is set to an empty string.

        Args:
            file (str): The file path to set as the current file.
        """

        if self.model.temporary:
            self.currentFile = ""
        else:
            self.currentFile = file
            
    def newLibrary(self):
        """
        Creates new temporary database.
        """
        self.model.createNewTempDB()   
        
    def openLibrary(self):
        """
        Opens existing database.
        """
        # open file dialog and choose database to load
        self.dbFileDialog.setAcceptMode(QFileDialog.AcceptOpen)
        if self.dbFileDialog.exec() == QFileDialog.Accepted:
            filePath = self.dbFileDialog.selectedFile()
            self.model.openExistingDB(filePath)
        
    def saveLibrary(self):
        """
        Saves current changes in cache to the database.
        """
        if not self.model.saveDB():
            logger.error("failed to save changes")
            msgBox = AMTErrorMessageBox(self)
            msgBox.setText("Failed to save changes.")
            msgBox.setInformativeText("See logs for details.")
            msgBox.exec()
            return
        
    def saveAsLibrary(self):
        """
        Saves current changes in cache to a new file.
        """
        self.dbFileDialog.setAcceptMode(QFileDialog.AcceptSave)
        if self.dbFileDialog.exec() == QFileDialog.Accepted:
            filePath = self.dbFileDialog.selectedFile()
            if not self.model.saveDBAs(filePath):
                logger.error("failed to save changes in new file")
                msgBox = AMTErrorMessageBox(self)
                msgBox.setText("Failed to save changes in new file.")
                msgBox.setInformativeText("See logs for details.")
                msgBox.exec()
                return
             
    def debug(self):
        logger.debug("Debug button pressed")
        for file in list(self.fileHandler.processes.keys())[1:]:
            self.fileHandler.closeFile(file)<|MERGE_RESOLUTION|>--- conflicted
+++ resolved
@@ -54,11 +54,7 @@
     AMTInfoMessageBox,
     AMTQuestionMessageBox
 )
-<<<<<<< HEAD
 from amt.file_utils.filehandler import ExternalEntryHandler, ApplicationNotSetError
-=======
-from amt.file_utils.filehandler import ExternalEntryHandler
->>>>>>> 02dab91d
 
 logger = getLogger(__name__)
 
@@ -112,16 +108,12 @@
         # model for the table view
         self.model: AMTModel = None
         # file handler
-<<<<<<< HEAD
         self.fileHandler: ExternalEntryHandler = ExternalEntryHandler()
         # settings atrbiutes
         self.openEntriesOnStartup: bool = False
         self.closeEntriesOnExit: bool = False
-=======
-        self.fileHandler = ExternalEntryHandler()
         # file dialogs
         self.dbFileDialog = AMTDBFileDialog(self)        
->>>>>>> 02dab91d
         # load settings
         self.readSettings()
         # reproduce the state of the app before last closing
@@ -452,14 +444,10 @@
         # open each entry in the cycle
         for row in rows:
             entry = self.model.getDataAt(row)
-<<<<<<< HEAD
             msgBox = None
             try:
                 self.fileHandler.openEntry(entry)
             except FileNotFoundError as e:
-=======
-            if not self.fileHandler.openEntry(entry):
->>>>>>> 02dab91d
                 msgBox = AMTErrorMessageBox(self)
                 msgBox.setText("Can not open the entry.")
                 msgBox.setInformativeText(str(e))
